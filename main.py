--- conflicted
+++ resolved
@@ -3,7 +3,6 @@
 # Alpha Vantage API Integration for Historical Stock Data Analysis
 
 import sys
-<<<<<<< HEAD
 from src.constants import (
     CHART_TYPES,
     TIME_SERIES_FUNCTIONS,
@@ -36,10 +35,8 @@
         print(f"\n{e}\n")
         sys.exit(1)
 
-=======
 from datetime import datetime
 from src.api_client import AlphaVantageClient, APIError, RateLimitError, InvalidSymbolError, NetworkError
->>>>>>> 34d17546
 
 def get_stock_symbol():
     """
@@ -287,7 +284,6 @@
     print()
 
     try:
-<<<<<<< HEAD
         # Validate environment configuration
         validate_environment()
 
@@ -299,7 +295,6 @@
         # Get interval if intraday time series selected
         interval = None
         if requires_interval:
-=======
         # Initialize API client
         try:
             client = AlphaVantageClient()
@@ -316,12 +311,10 @@
         # Get intraday interval if needed
         interval = None
         if time_series == 'TIME_SERIES_INTRADAY':
->>>>>>> 34d17546
             interval = get_intraday_interval()
 
         begin_date, end_date = get_date_range()
 
-<<<<<<< HEAD
         # Display configuration summary
         display_configuration_summary(
             symbol, chart_type, time_series, begin_date, end_date, interval
@@ -332,7 +325,6 @@
         if interval:
             print(f"[PLACEHOLDER] Using {interval} interval...")
         print(f"[PLACEHOLDER] Filtering data from {begin_date} to {end_date}...")
-=======
         # Display collected information
         print(f"\n=== Configuration Summary ===")
         print(f"Stock Symbol: {symbol}")
@@ -372,7 +364,6 @@
 
         # Placeholder for future functionality (Phase 4 and 5)
         print(f"\n[PLACEHOLDER] Filtering data from {begin_date} to {end_date}...")
->>>>>>> 34d17546
         print(f"[PLACEHOLDER] Generating {chart_type} chart...")
         print("[PLACEHOLDER] Opening chart in default browser...")
 
@@ -383,10 +374,7 @@
         sys.exit(0)
     except Exception as e:
         print(f"\nUnexpected error: {e}")
-<<<<<<< HEAD
         print("Please report this issue if it persists.")
-=======
->>>>>>> 34d17546
         sys.exit(1)
 
 
