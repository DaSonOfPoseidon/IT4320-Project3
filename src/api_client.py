--- conflicted
+++ resolved
@@ -2,11 +2,6 @@
 # Alpha Vantage API Client
 # Handles API requests, response parsing, and error handling
 
-<<<<<<< HEAD
-
-def fetch_stock_data():
-    pass
-=======
 import os
 import time
 import requests
@@ -337,5 +332,4 @@
         Returns:
             pandas DataFrame with intraday data
         """
-        return self.fetch_stock_data(symbol, 'TIME_SERIES_INTRADAY', interval, outputsize)
->>>>>>> 34d17546
+        return self.fetch_stock_data(symbol, 'TIME_SERIES_INTRADAY', interval, outputsize)